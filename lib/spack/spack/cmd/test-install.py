##############################################################################
# Copyright (c) 2013-2016, Lawrence Livermore National Security, LLC.
# Produced at the Lawrence Livermore National Laboratory.
#
# This file is part of Spack.
# Created by Todd Gamblin, tgamblin@llnl.gov, All rights reserved.
# LLNL-CODE-647188
#
# For details, see https://github.com/llnl/spack
# Please also see the LICENSE file for our notice and the LGPL.
#
# This program is free software; you can redistribute it and/or modify
# it under the terms of the GNU Lesser General Public License (as
# published by the Free Software Foundation) version 2.1, February 1999.
#
# This program is distributed in the hope that it will be useful, but
# WITHOUT ANY WARRANTY; without even the IMPLIED WARRANTY OF
# MERCHANTABILITY or FITNESS FOR A PARTICULAR PURPOSE. See the terms and
# conditions of the GNU Lesser General Public License for more details.
#
# You should have received a copy of the GNU Lesser General Public
# License along with this program; if not, write to the Free Software
# Foundation, Inc., 59 Temple Place, Suite 330, Boston, MA 02111-1307 USA
##############################################################################
import argparse
import codecs
import os
import time
import xml.dom.minidom
import xml.etree.ElementTree as ET

import llnl.util.tty as tty
import spack
import spack.cmd
from llnl.util.filesystem import *
from spack.build_environment import InstallError
from spack.fetch_strategy import FetchError

description = "Run package installation as a unit test, output formatted results."


def setup_parser(subparser):
    subparser.add_argument('-j',
                           '--jobs',
                           action='store',
                           type=int,
                           help="Explicitly set number of make jobs.  Default is #cpus.")

    subparser.add_argument('-n',
                           '--no-checksum',
                           action='store_true',
                           dest='no_checksum',
                           help="Do not check packages against checksum")

    subparser.add_argument('-o', '--output', action='store', help="test output goes in this file")

    subparser.add_argument('package', nargs=argparse.REMAINDER, help="spec of package to install")


class TestResult(object):
    PASSED = 0
    FAILED = 1
    SKIPPED = 2
    ERRORED = 3


<<<<<<< HEAD
class BuildId(object):
    def __init__(self, spec):
        self.name = spec.name
        self.version = spec.version
        self.hashId = spec.full_hash()

    def stringId(self):
        return "-".join(str(x) for x in (self.name, self.version, self.hashId))

    def __hash__(self):
        return hash((self.name, self.version, self.hashId))

    def __eq__(self, other):
        if not isinstance(other, BuildId):
            return False
=======
class TestSuite(object):
    def __init__(self, filename):
        self.filename = filename
        self.root = ET.Element('testsuite')
        self.tests = []
>>>>>>> 098af179

    def __enter__(self):
        return self

    def append(self, item):
        if not isinstance(item, TestCase):
            raise TypeError('only TestCase instances may be appended to a TestSuite instance')
        self.tests.append(item)  # Append the item to the list of tests

    def __exit__(self, exc_type, exc_val, exc_tb):
        # Prepare the header for the entire test suite
        number_of_errors = sum(x.result_type == TestResult.ERRORED for x in self.tests)
        self.root.set('errors', str(number_of_errors))
        number_of_failures = sum(x.result_type == TestResult.FAILED for x in self.tests)
        self.root.set('failures', str(number_of_failures))
        self.root.set('tests', str(len(self.tests)))

        for item in self.tests:
            self.root.append(item.element)

        with open(self.filename, 'wb') as file:
            xml_string = ET.tostring(self.root)
            xml_string = xml.dom.minidom.parseString(xml_string).toprettyxml()
            file.write(xml_string)


class TestCase(object):

    results = {
        TestResult.PASSED: None,
        TestResult.SKIPPED: 'skipped',
        TestResult.FAILED: 'failure',
        TestResult.ERRORED: 'error',
    }

    def __init__(self, classname, name, time=None):
        self.element = ET.Element('testcase')
        self.element.set('classname', str(classname))
        self.element.set('name', str(name))
        if time is not None:
            self.element.set('time', str(time))
        self.result_type = None

    def set_result(self, result_type, message=None, error_type=None, text=None):
        self.result_type = result_type
        result = TestCase.results[self.result_type]
        if result is not None and result is not TestResult.PASSED:
            subelement = ET.SubElement(self.element, result)
            if error_type is not None:
                subelement.set('type', error_type)
            if message is not None:
                subelement.set('message', str(message))
            if text is not None:
                subelement.text = text


def fetch_log(path):
    if not os.path.exists(path):
        return list()
    with codecs.open(path, 'rb', 'utf-8') as F:
        return list(line.strip() for line in F.readlines())


def failed_dependencies(spec):
    def get_deps(deptype):
        return set(item for item in spec.dependencies(deptype)
                   if not spack.repo.get(item).installed)
    link_deps = get_deps('link')
    run_deps = get_deps('run')
    return link_deps.union(run_deps)


def get_top_spec_or_die(args):
    specs = spack.cmd.parse_specs(args.package, concretize=True)
    if len(specs) > 1:
        tty.die("Only 1 top-level package can be specified")
    top_spec = iter(specs).next()
    return top_spec


def install_single_spec(spec, number_of_jobs):
    package = spack.repo.get(spec)

    # If it is already installed, skip the test
    if spack.repo.get(spec).installed:
        testcase = TestCase(package.name, package.spec.short_spec, time=0.0)
        testcase.set_result(TestResult.SKIPPED, message='Skipped [already installed]', error_type='already_installed')
        return testcase

    # If it relies on dependencies that did not install, skip
    if failed_dependencies(spec):
        testcase = TestCase(package.name, package.spec.short_spec, time=0.0)
        testcase.set_result(TestResult.SKIPPED, message='Skipped [failed dependencies]', error_type='dep_failed')
        return testcase

    # Otherwise try to install the spec
    try:
        start_time = time.time()
        package.do_install(keep_prefix=False,
                           keep_stage=True,
                           ignore_deps=False,
                           make_jobs=number_of_jobs,
                           verbose=True,
                           fake=False)
        duration = time.time() - start_time
        testcase = TestCase(package.name, package.spec.short_spec, duration)
        testcase.set_result(TestResult.PASSED)
    except InstallError:
        # An InstallError is considered a failure (the recipe didn't work correctly)
        duration = time.time() - start_time
        # Try to get the log
        lines = fetch_log(package.build_log_path)
        text = '\n'.join(lines)
        testcase = TestCase(package.name, package.spec.short_spec, duration)
        testcase.set_result(TestResult.FAILED, message='Installation failure', text=text)

    except FetchError:
        # A FetchError is considered an error (we didn't even start building)
        duration = time.time() - start_time
        testcase = TestCase(package.name, package.spec.short_spec, duration)
        testcase.set_result(TestResult.ERRORED, message='Unable to fetch package')

    return testcase


def get_filename(args, top_spec):
    if not args.output:
        fname = 'test-{x.name}-{x.version}-{hash}.xml'.format(x=top_spec, hash=top_spec.dag_hash())
        output_directory = join_path(os.getcwd(), 'test-output')
        if not os.path.exists(output_directory):
            os.mkdir(output_directory)
        output_filename = join_path(output_directory, fname)
    else:
        output_filename = args.output
    return output_filename


def test_install(parser, args):
    # Check the input
    if not args.package:
        tty.die("install requires a package argument")

    if args.jobs is not None:
        if args.jobs <= 0:
            tty.die("The -j option must be a positive integer!")

    if args.no_checksum:
        spack.do_checksum = False  # TODO: remove this global.

    # Get the one and only top spec
    top_spec = get_top_spec_or_die(args)
    # Get the filename of the test
    output_filename = get_filename(args, top_spec)
    # TEST SUITE
    with TestSuite(output_filename) as test_suite:
        # Traverse in post order : each spec is a test case
        for spec in top_spec.traverse(order='post'):
            test_case = install_single_spec(spec, args.jobs)
            test_suite.append(test_case)<|MERGE_RESOLUTION|>--- conflicted
+++ resolved
@@ -64,29 +64,11 @@
     ERRORED = 3
 
 
-<<<<<<< HEAD
-class BuildId(object):
-    def __init__(self, spec):
-        self.name = spec.name
-        self.version = spec.version
-        self.hashId = spec.full_hash()
-
-    def stringId(self):
-        return "-".join(str(x) for x in (self.name, self.version, self.hashId))
-
-    def __hash__(self):
-        return hash((self.name, self.version, self.hashId))
-
-    def __eq__(self, other):
-        if not isinstance(other, BuildId):
-            return False
-=======
 class TestSuite(object):
     def __init__(self, filename):
         self.filename = filename
         self.root = ET.Element('testsuite')
         self.tests = []
->>>>>>> 098af179
 
     def __enter__(self):
         return self
